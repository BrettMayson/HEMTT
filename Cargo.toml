<<<<<<< HEAD
[package]
name = "hemtt"
version = "0.4.1"
authors = ["Brett <brett@bmandesigns.com>"]
edition = "2018"

[dependencies]
armake2 = "0.3"
colored = "1.7"
docopt = "1"
reqwest = "0.9"
self_update = "0.5"
serde = { version = "1.0", features = ["derive"] }
serde_json = "1.0"
walkdir = "2.2"

[target.'cfg(windows)'.dependencies]
winreg = "0.5"
=======
[package]
name = "hemtt"
version = "0.4.1"
authors = ["Brett <brett@bmandesigns.com>"]
edition = "2018"

[dependencies]
armake2 = { git = "https://github.com/KoffeinFlummi/armake2", branch="master" }
colored = "1.7"
docopt = "1"
reqwest = "0.9"
self_update = "0.5"
serde = { version = "1.0", features = ["derive"] }
serde_json = "1.0"
termcolor = "*"
walkdir = "2.2"

[target.'cfg(windows)'.dependencies]
winreg = "0.5"
>>>>>>> d5e66ef4
<|MERGE_RESOLUTION|>--- conflicted
+++ resolved
@@ -1,23 +1,3 @@
-<<<<<<< HEAD
-[package]
-name = "hemtt"
-version = "0.4.1"
-authors = ["Brett <brett@bmandesigns.com>"]
-edition = "2018"
-
-[dependencies]
-armake2 = "0.3"
-colored = "1.7"
-docopt = "1"
-reqwest = "0.9"
-self_update = "0.5"
-serde = { version = "1.0", features = ["derive"] }
-serde_json = "1.0"
-walkdir = "2.2"
-
-[target.'cfg(windows)'.dependencies]
-winreg = "0.5"
-=======
 [package]
 name = "hemtt"
 version = "0.4.1"
@@ -32,9 +12,7 @@
 self_update = "0.5"
 serde = { version = "1.0", features = ["derive"] }
 serde_json = "1.0"
-termcolor = "*"
 walkdir = "2.2"
 
 [target.'cfg(windows)'.dependencies]
-winreg = "0.5"
->>>>>>> d5e66ef4
+winreg = "0.5"