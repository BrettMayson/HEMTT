[package]
name = "hemtt-language-server"
<<<<<<< HEAD
version = "0.5.3"
edition = "2021"
=======
version = "0.5.2"
edition = "2024"
>>>>>>> 432a8a44

[dependencies]
hemtt-common = { path = "../libs/common" }
hemtt-config = { path = "../libs/config" }
hemtt-preprocessor = { path = "../libs/preprocessor" }
hemtt-sqf = { path = "../libs/sqf" }
hemtt-workspace = { path = "../libs/workspace" }

arma3-wiki = { workspace = true }
chumsky = { workspace = true }
clap = { workspace = true, features = ["derive"] }
dashmap = "6.1.0"
regex = { workspace = true }
ropey = "1.6.1"
serde = { workspace = true }
serde_json = { workspace = true }
tokio = { version = "1.43.0", features = ["full"] }
tower-lsp = { workspace = true, features = ["proposed"]}
tracing = { workspace = true }
tracing-subscriber = { version = "0.3.19", features = ["json"] }
url = "2.5.4"
urlencoding = "2.1.3"
vfs = { workspace = true }

[build-dependencies]
arma3-wiki = { workspace = true }<|MERGE_RESOLUTION|>--- conflicted
+++ resolved
@@ -1,12 +1,7 @@
 [package]
 name = "hemtt-language-server"
-<<<<<<< HEAD
 version = "0.5.3"
-edition = "2021"
-=======
-version = "0.5.2"
 edition = "2024"
->>>>>>> 432a8a44
 
 [dependencies]
 hemtt-common = { path = "../libs/common" }
