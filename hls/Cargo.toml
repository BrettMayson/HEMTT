[package]
name = "hemtt-language-server"
version = "0.5.1"
edition = "2021"

[dependencies]
<<<<<<< HEAD
# hemtt = { path = "../bin" }
=======
>>>>>>> c60e5342
hemtt-common = { path = "../libs/common" }
hemtt-config = { path = "../libs/config" }
hemtt-preprocessor = { path = "../libs/preprocessor" }
hemtt-sqf = { path = "../libs/sqf" }
hemtt-workspace = { path = "../libs/workspace" }

arma3-wiki = { workspace = true }
chumsky = { workspace = true }
clap = { workspace = true, features = ["derive"] }
dashmap = "6.1.0"
regex = { workspace = true }
ropey = "1.6.1"
serde = { workspace = true }
serde_json = { workspace = true }
tokio = { version = "1.43.0", features = ["full"] }
tower-lsp = { workspace = true, features = ["proposed"]}
tracing = { workspace = true }
tracing-subscriber = { version = "0.3.19", features = ["json"] }
url = "2.5.4"
urlencoding = "2.1.3"
vfs = { workspace = true }

[build-dependencies]
arma3-wiki = { workspace = true }<|MERGE_RESOLUTION|>--- conflicted
+++ resolved
@@ -4,10 +4,6 @@
 edition = "2021"
 
 [dependencies]
-<<<<<<< HEAD
-# hemtt = { path = "../bin" }
-=======
->>>>>>> c60e5342
 hemtt-common = { path = "../libs/common" }
 hemtt-config = { path = "../libs/config" }
 hemtt-preprocessor = { path = "../libs/preprocessor" }
