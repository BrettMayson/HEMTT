--- conflicted
+++ resolved
@@ -69,12 +69,8 @@
             return Ok(None);
         };
         Ok(Some(
-<<<<<<< HEAD
-            serde_json::to_value(paa.maps().first().unwrap().0.json()).unwrap(),
-=======
-            serde_json::to_value(paa.maps().first().expect("No maps found").json())
+            serde_json::to_value(paa.maps().first().expect("No maps found").0.json())
                 .expect("Serialization failed"),
->>>>>>> f75d1fb1
         ))
     }
 }
