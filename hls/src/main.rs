--- conflicted
+++ resolved
@@ -30,10 +30,6 @@
 mod rpt;
 mod sqf;
 mod workspace;
-<<<<<<< HEAD
-// mod rpt;
-=======
->>>>>>> a56ef609
 
 #[derive(Clone, clap::Args)]
 pub struct Command {
