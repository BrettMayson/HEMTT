--- conflicted
+++ resolved
@@ -23,16 +23,10 @@
             name: ubuntu
             artifact: linux-x64
             exe: hemtt
-<<<<<<< HEAD
           # - runner: windows-latest
           #   name: windows
           #   artifact: windows-x64
           #   exe: hemtt.exe
-=======
-          - runner: windows-latest
-            name: windows
-            artifact: windows-x64
-            exe: hemtt.exe
             # Intel Mac
           - runner: macos-13
             name: macos-x64
@@ -43,7 +37,6 @@
             name: macos-arm
             artifact: macos-arm64
             exe: hemtt
->>>>>>> faaccb21
     steps:
       - uses: actions/checkout@v4
       - uses: dtolnay/rust-toolchain@stable
