--- conflicted
+++ resolved
@@ -112,15 +112,9 @@
         run: cargo test --all
 
       - name: Build (Release)
-<<<<<<< HEAD
-        run: cargo build --all --release
-=======
-        env:
-          OPENSSL_DIR: C:\Program Files\OpenSSL-Win64
         run: |
           cargo build --all --release
           move target/release/hemtt.exe target/release/hemtt-windows-x64.exe
->>>>>>> 9767f513
 
       - name: Upload artifact
         uses: actions/upload-artifact@v2
