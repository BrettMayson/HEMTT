pub mod lints {
    automod::dir!(pub "src/analyze/lints");
}

<<<<<<< HEAD
pub mod inspector;
use std::sync::{Arc, Mutex};
=======
use std::{
    collections::HashSet,
    sync::{Arc, Mutex},
};
>>>>>>> 7be4d521

use hemtt_common::config::ProjectConfig;
use hemtt_workspace::{
    addons::{Addon, DefinedFunctions, UsedFunctions},
    lint::LintManager,
    lint_manager,
    position::Position,
    reporting::{Codes, Processed},
};
use lints::s02_event_handlers::{
    EventHandlerRunner, LintS02EventIncorrectCommand, LintS02EventInsufficientVersion,
    LintS02EventUnknown,
};

use crate::{
    BinaryCommand, Expression, NularCommand, Statement, Statements, UnaryCommand,
    parser::database::Database,
};

lint_manager!(
    sqf,
    vec![(
        vec![
            Arc::new(Box::new(LintS02EventUnknown)),
            Arc::new(Box::new(LintS02EventIncorrectCommand)),
            Arc::new(Box::new(LintS02EventInsufficientVersion)),
        ],
        Box::new(EventHandlerRunner),
    )]
);

#[must_use]
/// Analyze a set of statements
///
/// # Panics
/// If the localizations mutex is poisoned
pub fn analyze(
    statements: &Statements,
    project: Option<&ProjectConfig>,
    processed: &Processed,
    addon: Arc<Addon>,
    database: Arc<Database>,
) -> (Codes, Option<SqfReport>) {
    let default_enabled = project.is_some_and(|p| p.runtime().is_pedantic());
    let mut manager: LintManager<LintData> = LintManager::new(
        project.map_or_else(Default::default, |project| project.lints().sqf().clone()),
    );
    if let Err(lint_errors) = manager.extend(
        SQF_LINTS.iter().map(|l| (**l).clone()).collect::<Vec<_>>(),
        default_enabled,
    ) {
        return (lint_errors, None);
    }
    if let Err(lint_errors) = manager.push_group(
        vec![
            Arc::new(Box::new(LintS02EventUnknown)),
            Arc::new(Box::new(LintS02EventIncorrectCommand)),
            Arc::new(Box::new(LintS02EventInsufficientVersion)),
        ],
        Box::new(EventHandlerRunner),
        default_enabled,
    ) {
        return (lint_errors, None);
    }
    let localizations = Arc::new(Mutex::new(vec![]));
    let functions_used = Arc::new(Mutex::new(vec![]));
    let functions_defined = Arc::new(Mutex::new(HashSet::new()));
    let codes = statements.analyze(
        &LintData {
            addon: Some(addon),
            database,
            localizations: localizations.clone(),
            functions_used: functions_used.clone(),
            functions_defined: functions_defined.clone(),
        },
        project,
        processed,
        &manager,
    );

    let localizations = Arc::<Mutex<Localizations>>::try_unwrap(localizations)
        .expect("not poisoned")
        .into_inner()
        .expect("not poisoned");
    let functions_used = Arc::<Mutex<UsedFunctions>>::try_unwrap(functions_used)
        .expect("not poisoned")
        .into_inner()
        .expect("not poisoned");
    let functions_defined = Arc::<Mutex<DefinedFunctions>>::try_unwrap(functions_defined)
        .expect("not poisoned")
        .into_inner()
        .expect("not poisoned");
    (
        codes,
        Some(SqfReport {
            localizations,
            functions_used,
            functions_defined,
        }),
    )
}

pub type Localizations = Vec<(String, Position)>;
pub struct LintData {
    pub(crate) addon: Option<Arc<Addon>>,
    pub(crate) database: Arc<Database>,
    pub(crate) localizations: Arc<Mutex<Localizations>>,
    pub(crate) functions_used: Arc<Mutex<UsedFunctions>>,
    pub(crate) functions_defined: Arc<Mutex<DefinedFunctions>>,
}
pub struct SqfReport {
    localizations: Localizations,
    functions_used: UsedFunctions,
    functions_defined: DefinedFunctions,
}

impl SqfReport {
    /// Pushes the report into an Addon
    /// # Panics
    pub fn push_to_addon(&self, addon: &Addon) {
        let build_data = addon.build_data();
        build_data
            .localizations()
            .lock()
            .expect("not poisoned")
            .extend(self.localizations.clone());
        build_data
            .functions_used()
            .lock()
            .expect("not poisoned")
            .extend(self.functions_used.clone());
        addon
            .build_data()
            .functions_defined()
            .lock()
            .expect("not poisoned")
            .extend(self.functions_defined.clone());
    }
    #[must_use]
    pub fn localizations(&self) -> &Localizations {
        &self.localizations
    }
    #[must_use]
    pub fn functions_used(&self) -> &UsedFunctions {
        &self.functions_used
    }
    #[must_use]
    pub fn functions_defined(&self) -> &DefinedFunctions {
        &self.functions_defined
    }
}

pub trait Analyze: Sized + 'static {
    fn analyze(
        &self,
        data: &LintData,
        project: Option<&ProjectConfig>,
        processed: &Processed,
        manager: &LintManager<LintData>,
    ) -> Codes {
        let mut codes = vec![];
        codes.extend(manager.run(data, project, Some(processed), self));
        codes
    }
}

impl Analyze for NularCommand {}
impl Analyze for UnaryCommand {}
impl Analyze for BinaryCommand {}

impl Analyze for Statements {
    fn analyze(
        &self,
        data: &LintData,
        project: Option<&ProjectConfig>,
        processed: &Processed,
        manager: &LintManager<LintData>,
    ) -> Codes {
        let mut codes = vec![];
        codes.extend(manager.run(data, project, Some(processed), self));
        for statement in self.content() {
            codes.extend(statement.analyze(data, project, processed, manager));
        }
        codes
    }
}

impl Analyze for Statement {
    fn analyze(
        &self,
        data: &LintData,
        project: Option<&ProjectConfig>,
        processed: &Processed,
        manager: &LintManager<LintData>,
    ) -> Codes {
        let mut codes = vec![];
        codes.extend(manager.run(data, project, Some(processed), self));
        match self {
            Self::Expression(exp, _)
            | Self::AssignLocal(_, exp, _)
            | Self::AssignGlobal(_, exp, _) => {
                codes.extend(exp.analyze(data, project, processed, manager));
            }
        }
        codes
    }
}

impl Analyze for Expression {
    fn analyze(
        &self,
        data: &LintData,
        project: Option<&ProjectConfig>,
        processed: &Processed,
        manager: &LintManager<LintData>,
    ) -> Codes {
        let mut codes = vec![];
        codes.extend(manager.run(data, project, Some(processed), self));
        match self {
            Self::Array(exp, _) => {
                for e in exp {
                    codes.extend(e.analyze(data, project, processed, manager));
                }
            }
            Self::Code(s) => codes.extend(s.analyze(data, project, processed, manager)),
            Self::NularCommand(nc, _) => {
                codes.extend(nc.analyze(data, project, processed, manager));
            }
            Self::UnaryCommand(uc, exp, _) => {
                codes.extend(uc.analyze(data, project, processed, manager));
                codes.extend(exp.analyze(data, project, processed, manager));
            }
            Self::BinaryCommand(bc, exp_left, exp_right, _) => {
                codes.extend(bc.analyze(data, project, processed, manager));
                codes.extend(exp_left.analyze(data, project, processed, manager));
                codes.extend(exp_right.analyze(data, project, processed, manager));
            }
            _ => {}
        }
        codes
    }
}

/// Extracts a constant from an expression
///
/// Returns a tuple of the constant and a boolean indicating if quotes are needed
fn extract_constant(expression: &Expression) -> Option<(String, bool)> {
    if let Expression::Code(code) = &expression {
        if code.content.len() == 1 {
            if let Statement::Expression(expr, _) = &code.content[0] {
                return match expr {
                    Expression::Boolean(bool, _) => Some((bool.to_string(), false)),
                    Expression::Number(num, _) => Some((num.0.to_string(), false)),
                    Expression::String(string, _, _) => Some((string.to_string(), true)),
                    Expression::Variable(var, _) => Some((var.to_string(), false)),
                    _ => None,
                };
            }
        }
    }
    None
}

#[must_use]
#[allow(clippy::ptr_arg)]
pub fn lint_all(
    project_config: Option<&ProjectConfig>,
    addons: &Vec<Addon>,
    database: Arc<Database>,
) -> Codes {
    let default_enabled = project_config.is_some_and(|p| p.runtime().is_pedantic());
    let mut manager = LintManager::new(
        project_config.map_or_else(Default::default, |project| project.lints().sqf().clone()),
    );
    if let Err(e) = manager.extend(
        SQF_LINTS.iter().map(|l| (**l).clone()).collect::<Vec<_>>(),
        default_enabled,
    ) {
        return e;
    }

    manager.run(
        &LintData {
            addon: None,
            database,
            localizations: Arc::new(Mutex::new(vec![])),
            functions_used: Arc::new(Mutex::new(vec![])),
            functions_defined: Arc::new(Mutex::new(HashSet::new())),
        },
        project_config,
        None,
        addons,
    )
}<|MERGE_RESOLUTION|>--- conflicted
+++ resolved
@@ -2,15 +2,11 @@
     automod::dir!(pub "src/analyze/lints");
 }
 
-<<<<<<< HEAD
 pub mod inspector;
-use std::sync::{Arc, Mutex};
-=======
 use std::{
     collections::HashSet,
     sync::{Arc, Mutex},
 };
->>>>>>> 7be4d521
 
 use hemtt_common::config::ProjectConfig;
 use hemtt_workspace::{
