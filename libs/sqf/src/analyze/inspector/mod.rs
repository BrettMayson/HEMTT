--- conflicted
+++ resolved
@@ -23,10 +23,7 @@
 mod commands;
 mod external_functions;
 mod game_value;
-<<<<<<< HEAD
 pub mod headers;
-=======
->>>>>>> 4c7a87fd
 mod issue;
 pub use issue::{InvalidArgs, Issue};
 
