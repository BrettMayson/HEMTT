--- conflicted
+++ resolved
@@ -153,15 +153,12 @@
             let game_value = Self::from_wiki_value(value, NilSource::CommandReturn);
             // println!("match syntax {syntax:?}");
             return_types.extend(game_value);
-<<<<<<< HEAD
-=======
         }
         if rhs_matched_all {
             expected_rhs.clear();
         }
         if lhs_matched_all {
             expected_lhs.clear();
->>>>>>> 4c7a87fd
         }
         // println!("lhs_set {lhs_set:?}");
         // println!("rhs_set {rhs_set:?}");
