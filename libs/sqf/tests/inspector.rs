use hemtt_sqf::Statements;
use hemtt_workspace::reporting::Processed;

pub use float_ord::FloatOrd as Scalar;
use hemtt_preprocessor::Processor;
use hemtt_sqf::parser::database::Database;
use hemtt_workspace::LayerType;
const ROOT: &str = "tests/inspector/";

fn get_statements(file: &str) -> (Processed, Statements, Database) {
    let folder = std::path::PathBuf::from(ROOT);
    let workspace = hemtt_workspace::Workspace::builder()
        .physical(&folder, LayerType::Source)
        .finish(None, false, &hemtt_common::config::PDriveOption::Disallow)
        .expect("for test");
    let source = workspace.join(file).expect("for test");
    let processed = Processor::run(
        &source,
        &hemtt_common::config::PreprocessorOptions::default(),
    )
    .expect("for test");
    let statements = hemtt_sqf::parser::run(&Database::a3(false), &processed).expect("for test");
    let database = Database::a3(false);
    (processed, statements, database)
}

#[cfg(test)]
mod tests {
    use crate::get_statements;
    use hemtt_sqf::analyze::inspector::Issue;

    #[test]
    pub fn test_fnc_aaa() {
        let (_pro, sqf, database) = get_statements("fnc_aaa.sqf");
        let issues = sqf.issues();
        println!("issues: {}, {issues:?}", issues.len());
        println!();
        let header = database.project_functions_testing();
        println!("header: {header:?}");
    }
    #[test]
    pub fn test_main() {
        let (_pro, sqf, _database) = get_statements("test_main.sqf");
        let issues = sqf.issues();
        insta::assert_compact_debug_snapshot!((issues.len(), issues));
    }
    #[test]
    pub fn test_optional_args() {
        let (_pro, sqf, _database) = get_statements("test_optional_args.sqf");
        let issues = sqf.issues();
        insta::assert_compact_debug_snapshot!((issues.len(), issues));
    }
    #[test]
    pub fn test_iteration() {
        let (_pro, sqf, _database) = get_statements("test_iteration.sqf");
        let issues = sqf.issues();
        insta::assert_compact_debug_snapshot!((issues.len(), issues));
    }
    #[test]
    pub fn test_variadic() {
        let (_pro, sqf, _database) = get_statements("test_variadic.sqf");
        let issues = sqf.issues();
        insta::assert_compact_debug_snapshot!((issues.len(), issues));
    }
    #[test]
<<<<<<< HEAD
    pub fn test_fnc_header1() {
        let (_pro, sqf, _database) = get_statements("fnc_header1.sqf");
=======
    pub fn test_code_usage() {
        let (_pro, sqf, _database) = get_statements("test_code_usage.sqf");
>>>>>>> 4c7a87fd
        let issues = sqf.issues();
        insta::assert_compact_debug_snapshot!((issues.len(), issues));
    }
    #[test]
    #[ignore = "more of a test of the wiki than of hemtt, may break on bad edits to the wiki"]
    pub fn test_wiki_examples() {
        let mut all_examples = String::from("a=1; b=2;"); // gvars get defined in some examples
        let re = regex::Regex::new(r"(?is)<sqf>(.*?)<\/sqf>").expect("regex");
        let database = hemtt_sqf::parser::database::Database::a3(false);
        for (_name, cmd) in database.wiki().commands().iter() {
            if cmd.groups().contains(&String::from("Broken Commands")) {
                continue;
            }
            if [
                "menuenable",         // example 3 "do not use"
                "local",              // example "do not use"
                "sleep",              // example "do not use"
                "execeditorscript",   // "some old editor command"
                "getobjectargument",  // "some old editor command"
                "evalobjectargument", // "some old editor command"
                "isnull",             // example - creatediaryrecord null
                "buttonaction",       // example
                "privateall",         // example
            ]
            .contains(&cmd.name().to_ascii_lowercase().as_str())
            {
                continue;
            }
            for example in cmd.examples() {
                for cap in re.captures_iter(example) {
                    // run each in it's own scope to avoid cross-example issues
                    all_examples.push_str("\n[] spawn {\n");
                    all_examples.push_str(&cap[1]);
                    all_examples.push_str("\n};");
                }
            }
        }

        let workspace = hemtt_workspace::Workspace::builder()
            .memory()
            // .physical(
            //     &std::path::PathBuf::from(crate::ROOT),
            //     hemtt_workspace::LayerType::Source,
            // )
            .finish(None, false, &hemtt_common::config::PDriveOption::Disallow)
            .expect("for test");
        let source = workspace.join("test_wiki_examples.sqf").expect("for test");
        {
            let mut output = source.create_file().expect("for test");
            output.write_all(all_examples.as_bytes()).expect("for test");
        }

        let processed = hemtt_preprocessor::Processor::run(
            &source,
            &hemtt_common::config::PreprocessorOptions::default(),
        )
        .expect("for test");
        let statements = hemtt_sqf::parser::run(
            &hemtt_sqf::parser::database::Database::a3(false),
            &processed,
        )
        .expect("for test");
        let invalid_args = statements
            .issues()
            .iter()
            .filter(|i| matches!(i, Issue::InvalidArgs { .. })) // ignore unused/undefined...
            .collect::<Vec<_>>();
        assert!(invalid_args.is_empty(), "{invalid_args:#?}");
    }
}<|MERGE_RESOLUTION|>--- conflicted
+++ resolved
@@ -63,13 +63,13 @@
         insta::assert_compact_debug_snapshot!((issues.len(), issues));
     }
     #[test]
-<<<<<<< HEAD
     pub fn test_fnc_header1() {
         let (_pro, sqf, _database) = get_statements("fnc_header1.sqf");
-=======
+        let issues = sqf.issues();
+        insta::assert_compact_debug_snapshot!((issues.len(), issues));
+    }
     pub fn test_code_usage() {
         let (_pro, sqf, _database) = get_statements("test_code_usage.sqf");
->>>>>>> 4c7a87fd
         let issues = sqf.issues();
         insta::assert_compact_debug_snapshot!((issues.len(), issues));
     }
