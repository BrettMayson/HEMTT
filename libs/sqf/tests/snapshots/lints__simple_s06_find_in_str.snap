--- conflicted
+++ resolved
@@ -14,12 +14,7 @@
 [0m[1m[38;5;11mwarning[L-S06][0m[1m: string search using `in` is faster than `find`[0m
   [0m[36m┌─[0m s06_find_in_str.sqf:2:19
   [0m[36m│[0m
-<<<<<<< HEAD
-[0m[36m2[0m [0m[36m│[0m private _hasBar = [0m[36mthings find "bar" > -1[0m;
-  [0m[36m│[0m                   [0m[36m^^^^^^^^^^^^^^^^^^^^^^[0m [0m[36musing `find` with -1[0m
-=======
 [0m[36m2[0m [0m[36m│[0m private _hasBar = [0m[33m_things find "bar" > -1[0m;
   [0m[36m│[0m                   [0m[33m^^^^^^^^^^^^^^^^^^^^^^^[0m [0m[33musing `find` with -1[0m
->>>>>>> 2cdc1985
   [0m[36m│[0m
   [0m[36m=[0m [32mtry[0m: "bar" in things