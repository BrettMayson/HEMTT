#![allow(clippy::unwrap_used)]

pub use float_ord::FloatOrd as Scalar;
use hemtt_preprocessor::Processor;
use hemtt_sqf::{Statements, parser::database::Database};
use hemtt_workspace::LayerType;

macro_rules! optimize {
    ($dir:ident) => {
        paste::paste! {
            #[test]
            fn [<simple_ $dir>]() {
                insta::assert_debug_snapshot!(optimize(stringify!($dir)));
            }
        }
    };
}

optimize!(consume_array);
optimize!(static_math);
optimize!(scalar);
optimize!(string_case);
optimize!(chain);

const ROOT: &str = "tests/optimizer/";

fn optimize(file: &str) -> Statements {
    let folder = std::path::PathBuf::from(ROOT);
    let workspace = hemtt_workspace::Workspace::builder()
        .physical(&folder, LayerType::Source)
        .finish(None, false, &hemtt_common::config::PDriveOption::Disallow)
        .unwrap();
    let source = workspace.join(format!("{file}.sqf")).unwrap();
<<<<<<< HEAD
    let processed = Processor::run(&source).unwrap();
    let mut sqf = hemtt_sqf::parser::run(&Database::a3(false), &processed).unwrap();
    sqf.testing_clear_issues();
    sqf.optimize()
=======
    let processed = Processor::run(
        &source,
        &hemtt_common::config::PreprocessorOptions::default(),
    )
    .unwrap();
    hemtt_sqf::parser::run(&Database::a3(false), &processed)
        .unwrap()
        .optimize()
>>>>>>> 25dbd0a3
}<|MERGE_RESOLUTION|>--- conflicted
+++ resolved
@@ -31,19 +31,8 @@
         .finish(None, false, &hemtt_common::config::PDriveOption::Disallow)
         .unwrap();
     let source = workspace.join(format!("{file}.sqf")).unwrap();
-<<<<<<< HEAD
-    let processed = Processor::run(&source).unwrap();
+    let processed = Processor::run(&source, &hemtt_common::config::PreprocessorOptions::default()).unwrap();
     let mut sqf = hemtt_sqf::parser::run(&Database::a3(false), &processed).unwrap();
     sqf.testing_clear_issues();
     sqf.optimize()
-=======
-    let processed = Processor::run(
-        &source,
-        &hemtt_common::config::PreprocessorOptions::default(),
-    )
-    .unwrap();
-    hemtt_sqf::parser::run(&Database::a3(false), &processed)
-        .unwrap()
-        .optimize()
->>>>>>> 25dbd0a3
 }