#![allow(clippy::unwrap_used)]

use std::sync::Arc;

use hemtt_common::config::ProjectConfig;
use hemtt_preprocessor::Processor;
use hemtt_sqf::{analyze::analyze, parser::database::Database};
use hemtt_workspace::{addons::Addon, reporting::WorkspaceFiles, LayerType};

const ROOT: &str = "tests/lints/";

<<<<<<< HEAD
macro_rules! analyze {
    ($dir:ident, $ignore:expr) => {
        paste::paste! {
            #[test]
            fn [<simple_ $dir>]() {
                test_analyze(stringify!($dir), $ignore);
            }
        }
    };
}

fn test_analyze(dir: &str, ignore_inspector: bool) {
    let folder = std::path::PathBuf::from(ROOT).join(dir);
=======
macro_rules! lint {
    ($dir:ident) => {
        paste::paste! {
            #[test]
            fn [<simple_ $dir>]() {
                insta::assert_snapshot!(lint(stringify!($dir)));
            }
        }
    };
}

lint!(s02_event_handler_case);
lint!(s03_static_typename);
lint!(s04_command_case);
lint!(s05_if_assign);
lint!(s06_find_in_str);
lint!(s07_select_parse_number);
lint!(s08_format_args);
lint!(s09_banned_command);
lint!(s11_if_not_else);
lint!(s17_var_all_caps);
lint!(s18_in_vehicle_check);
lint!(s20_bool_static_comparison);
lint!(s21_invalid_comparisons);
lint!(s22_this_call);
lint!(s23_reassign_reserved_variable);
lint!(s24_marker_spam);

fn lint(file: &str) -> String {
    let folder = std::path::PathBuf::from(ROOT);
>>>>>>> 73292eb3
    let workspace = hemtt_workspace::Workspace::builder()
        .physical(&folder, LayerType::Source)
        .finish(None, false, &hemtt_common::config::PDriveOption::Disallow)
        .unwrap();
    let source = workspace.join(format!("{file}.sqf")).unwrap();
    let processed = Processor::run(&source).unwrap();
    let database = Arc::new(Database::a3(false));
    let workspace_files = WorkspaceFiles::new();

    let config_path_full = std::path::PathBuf::from(ROOT).join("project_tests.toml");
    let config = ProjectConfig::from_file(&config_path_full).unwrap();

    match hemtt_sqf::parser::run(&database, &processed) {
        Ok(mut sqf) => {
            if ignore_inspector {
                sqf.testing_clear_issues();
            }
            let codes = analyze(
                &sqf,
                Some(&config),
                &processed,
                Arc::new(Addon::test_addon()),
                database.clone(),
            );
            codes
                .iter()
                .map(|e| e.diagnostic().unwrap().to_string(&workspace_files))
                .collect::<Vec<_>>()
                .join("\n")
                .replace('\r', "")
        }
        Err(hemtt_sqf::parser::ParserError::ParsingError(e)) => {
            for error in e {
                println!(
                    "{}",
                    error.diagnostic().unwrap().to_string(&workspace_files)
                );
            }
            panic!("failed to parse");
        }
        Err(e) => panic!("{e:?}"),
<<<<<<< HEAD
    };
}

analyze!(s03_static_typename, true);
analyze!(s04_command_case, true);
analyze!(s05_if_assign, true);
analyze!(s06_find_in_str, true);
analyze!(s07_select_parse_number, true);
analyze!(s08_format_args, true);
analyze!(s09_banned_command, true);
analyze!(s11_if_not_else, true);
analyze!(s12_invalid_args, false);
analyze!(s13_undefined, false);
analyze!(s14_unused, false);
analyze!(s15_shadowed, false);
analyze!(s16_not_private, false);

analyze!(s18_in_vehicle_check, true);
=======
    }
}
>>>>>>> 73292eb3
<|MERGE_RESOLUTION|>--- conflicted
+++ resolved
@@ -9,52 +9,41 @@
 
 const ROOT: &str = "tests/lints/";
 
-<<<<<<< HEAD
-macro_rules! analyze {
+macro_rules! lint {
     ($dir:ident, $ignore:expr) => {
         paste::paste! {
             #[test]
             fn [<simple_ $dir>]() {
-                test_analyze(stringify!($dir), $ignore);
+                insta::assert_snapshot!(lint(stringify!($dir), $ignore));
             }
         }
     };
 }
 
-fn test_analyze(dir: &str, ignore_inspector: bool) {
-    let folder = std::path::PathBuf::from(ROOT).join(dir);
-=======
-macro_rules! lint {
-    ($dir:ident) => {
-        paste::paste! {
-            #[test]
-            fn [<simple_ $dir>]() {
-                insta::assert_snapshot!(lint(stringify!($dir)));
-            }
-        }
-    };
-}
+lint!(s02_event_handler_case, true);
+lint!(s03_static_typename, true);
+lint!(s04_command_case, true);
+lint!(s05_if_assign, true);
+lint!(s06_find_in_str, true);
+lint!(s07_select_parse_number, true);
+lint!(s08_format_args, true);
+lint!(s09_banned_command, true);
+lint!(s11_if_not_else, true);
+// analyze!(s12_invalid_args, false);
+// analyze!(s13_undefined, false);
+// analyze!(s14_unused, false);
+// analyze!(s15_shadowed, false);
+// analyze!(s16_not_private, false);
+lint!(s17_var_all_caps, true);
+lint!(s18_in_vehicle_check, true);
+lint!(s20_bool_static_comparison, true);
+lint!(s21_invalid_comparisons, true);
+lint!(s22_this_call, true);
+lint!(s23_reassign_reserved_variable, true);
+lint!(s24_marker_spam, true);
 
-lint!(s02_event_handler_case);
-lint!(s03_static_typename);
-lint!(s04_command_case);
-lint!(s05_if_assign);
-lint!(s06_find_in_str);
-lint!(s07_select_parse_number);
-lint!(s08_format_args);
-lint!(s09_banned_command);
-lint!(s11_if_not_else);
-lint!(s17_var_all_caps);
-lint!(s18_in_vehicle_check);
-lint!(s20_bool_static_comparison);
-lint!(s21_invalid_comparisons);
-lint!(s22_this_call);
-lint!(s23_reassign_reserved_variable);
-lint!(s24_marker_spam);
-
-fn lint(file: &str) -> String {
+fn lint(file: &str, ignore_inspector: bool) -> String {
     let folder = std::path::PathBuf::from(ROOT);
->>>>>>> 73292eb3
     let workspace = hemtt_workspace::Workspace::builder()
         .physical(&folder, LayerType::Source)
         .finish(None, false, &hemtt_common::config::PDriveOption::Disallow)
@@ -96,26 +85,5 @@
             panic!("failed to parse");
         }
         Err(e) => panic!("{e:?}"),
-<<<<<<< HEAD
-    };
-}
-
-analyze!(s03_static_typename, true);
-analyze!(s04_command_case, true);
-analyze!(s05_if_assign, true);
-analyze!(s06_find_in_str, true);
-analyze!(s07_select_parse_number, true);
-analyze!(s08_format_args, true);
-analyze!(s09_banned_command, true);
-analyze!(s11_if_not_else, true);
-analyze!(s12_invalid_args, false);
-analyze!(s13_undefined, false);
-analyze!(s14_unused, false);
-analyze!(s15_shadowed, false);
-analyze!(s16_not_private, false);
-
-analyze!(s18_in_vehicle_check, true);
-=======
     }
-}
->>>>>>> 73292eb3
+}