--- conflicted
+++ resolved
@@ -17,11 +17,7 @@
         paste::paste! {
             #[test]
             fn [<simple_ $dir>]() {
-<<<<<<< HEAD
-                insta::assert_snapshot!(lint(stringify!($dir), $ignore));
-=======
-                insta::assert_snapshot!(lint(stringify!($dir)).0);
->>>>>>> 7be4d521
+                insta::assert_snapshot!(lint(stringify!($dir), $ignore).0);
             }
         }
     };
@@ -55,12 +51,9 @@
 lint!(s27_select_count, true);
 lint!(s28_banned_macros, true);
 
-<<<<<<< HEAD
-fn lint(file: &str, ignore_inspector: bool) -> String {
-=======
 #[test]
 fn test_s29_function_undefined() {
-    let (_, report) = lint(stringify!(s29_undefined_functions));
+    let (_, report) = lint(stringify!(s29_undefined_functions), true);
     let mut functions_defined: Vec<&String> = report.functions_defined().iter().collect();
     functions_defined.sort();
     let mut functions_used: Vec<&(String, Position)> = report.functions_used().iter().collect();
@@ -68,8 +61,7 @@
     insta::assert_compact_debug_snapshot!((functions_defined, functions_used));
 }
 
-fn lint(file: &str) -> (String, SqfReport) {
->>>>>>> 7be4d521
+fn lint(file: &str, ignore_inspector: bool) -> (String, SqfReport) {
     let folder = std::path::PathBuf::from(ROOT);
     let workspace = hemtt_workspace::Workspace::builder()
         .physical(&folder, LayerType::Source)
@@ -84,16 +76,11 @@
     let config = ProjectConfig::from_file(&config_path_full).unwrap();
 
     match hemtt_sqf::parser::run(&database, &processed) {
-<<<<<<< HEAD
         Ok(mut sqf) => {
             if ignore_inspector {
                 sqf.testing_clear_issues();
             }
-            let (codes, _) = analyze(
-=======
-        Ok(sqf) => {
             let (codes, report) = analyze(
->>>>>>> 7be4d521
                 &sqf,
                 Some(&config),
                 &processed,
