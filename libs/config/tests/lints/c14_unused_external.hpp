--- conflicted
+++ resolved
@@ -29,13 +29,6 @@
     };
 };
 
-<<<<<<< HEAD
-};
-
-class Controls: Controls {
-    class Content: Content {
-        class Controls: Controls {};
-=======
 // Controls inside of Controls
 class RscDisplayAttributes {
     class Controls {
@@ -63,6 +56,11 @@
                 };
             };
         };
->>>>>>> fed5b4a9
+    };
+};
+
+class Controls: Controls {
+    class Content: Content {
+        class Controls: Controls {};
     };
 };