#![allow(clippy::unwrap_used)]

use std::io::Read;

use hemtt_config::{
    Config,
    rapify::{Derapify, Rapify},
};
use hemtt_preprocessor::Processor;
use hemtt_workspace::LayerType;

const ROOT: &str = "tests/rapify/";

macro_rules! rapify {
    ($dir:ident) => {
        paste::paste! {
            #[test]
            fn [<config_rapify_ $dir>]() {
                let config = rapify(stringify!($dir));
                insta::assert_debug_snapshot!(config);
                insta::assert_snapshot!(config.to_string());
            }
        }
    };
}

rapify!(ace_main);
rapify!(cba_multiline);
rapify!(delete_class);
rapify!(eval);
rapify!(external_class);
rapify!(inheritence_array_extend);
rapify!(join_digit);
rapify!(join_in_ident);
rapify!(join);
rapify!(nested_array);
rapify!(numbers);
rapify!(procedural_texture);
rapify!(single_class);

fn rapify(dir: &str) -> Config {
    let folder = std::path::PathBuf::from(ROOT).join(dir);
    let workspace = hemtt_workspace::Workspace::builder()
        .physical(&folder, LayerType::Source)
        .finish(None, false, &hemtt_common::config::PDriveOption::Disallow)
        .unwrap();
    let source = workspace.join("source.hpp").unwrap();
    let processed = Processor::run(&source).unwrap();
    let parsed = hemtt_config::parse(None, &processed);
    let workspacefiles = hemtt_workspace::reporting::WorkspaceFiles::new();
    if let Err(e) = &parsed {
        let e = e
            .iter()
            .map(|e| e.diagnostic().unwrap().to_string(&workspacefiles))
            .collect::<Vec<_>>();
        std::fs::write(folder.join("stderr.ansi"), e.join("\n")).unwrap();
        std::fs::write(folder.join("processed.txt"), processed.as_str()).unwrap();
        panic!("failed to parse")
    }
    let parsed = parsed.unwrap();
    let mut expected = Vec::new();
    let expected_path = folder.join("expected.bin");
    if !expected_path.exists() {
        let mut file = std::fs::File::create(&expected_path).unwrap();
        parsed.config().rapify(&mut file, 0).unwrap();
        panic!("expected file did not exist, created it");
<<<<<<< HEAD
    };
    std::fs::File::open(&expected_path)
=======
    }
    std::fs::File::open(expected_path)
>>>>>>> 153150fe
        .unwrap()
        .read_to_end(&mut expected)
        .unwrap();
    let mut output = Vec::new();
    let written = parsed.config().rapify(&mut output, 0).unwrap();
    assert_eq!(written, parsed.config().rapified_length());
    assert_eq!(output, expected);
    let vanilla_path = folder.join("cfgconvert.bin");
    if vanilla_path.exists() {
        let mut expected = Vec::new();
        let mut file = std::fs::File::open(&vanilla_path).unwrap();
        file.read_to_end(&mut expected).unwrap();
        assert_eq!(output, expected);
<<<<<<< HEAD
    };

    let mut expected_input = std::fs::File::open(expected_path).unwrap();
    Config::derapify(&mut expected_input).unwrap()
=======
    }
>>>>>>> 153150fe
}<|MERGE_RESOLUTION|>--- conflicted
+++ resolved
@@ -64,13 +64,8 @@
         let mut file = std::fs::File::create(&expected_path).unwrap();
         parsed.config().rapify(&mut file, 0).unwrap();
         panic!("expected file did not exist, created it");
-<<<<<<< HEAD
-    };
+    }
     std::fs::File::open(&expected_path)
-=======
-    }
-    std::fs::File::open(expected_path)
->>>>>>> 153150fe
         .unwrap()
         .read_to_end(&mut expected)
         .unwrap();
@@ -84,12 +79,8 @@
         let mut file = std::fs::File::open(&vanilla_path).unwrap();
         file.read_to_end(&mut expected).unwrap();
         assert_eq!(output, expected);
-<<<<<<< HEAD
-    };
+    }
 
     let mut expected_input = std::fs::File::open(expected_path).unwrap();
     Config::derapify(&mut expected_input).unwrap()
-=======
-    }
->>>>>>> 153150fe
 }