use crate::{
    context::{self, Context},
    error::Error,
    executor::Executor,
<<<<<<< HEAD
    modules::{
        Binarize, Files, Rapifier, pbo::Collapse, summary::Summary, tex_headers::TexHeaders,
    },
=======
    modules::{Binarize, Files, Rapifier, meta::Meta, pbo::Collapse, summary::Summary},
>>>>>>> 38dc1fb9
    report::Report,
};

use super::global_modules;

#[derive(clap::Parser)]
#[command(verbatim_doc_comment)]
/// Build the project for final testing
///
/// `hemtt build` will build your mod into `.hemttout/build`.
/// It will binarize all applicable files, and will not
/// create folder links like [`hemtt dev`](./dev.md).
///
/// It is intended to be used for testing your mod locally before release.
///
/// ## Binarization
///
/// By default, supported file types are converted to
/// their binary formats for optimal game performance. This process is slower but
/// produces smaller, faster-loading files similar to BI's official addons.
///
/// ## Configuration
///
/// **.hemtt/project.toml**
///
/// ```toml
/// [hemtt.build]
/// optional_mod_folders = false # Default: true
/// ```
///
/// ### `optional_mod_folders`
///
/// By default, `hemtt build` will create separate mods for each optional mod folder.
pub struct Command {
    #[clap(flatten)]
    build: BuildArgs,

    #[clap(flatten)]
    just: super::JustArgs,

    #[clap(flatten)]
    global: crate::GlobalArgs,
}

#[derive(clap::Args)]
#[allow(clippy::module_name_repetitions)]
pub struct BuildArgs {
    #[arg(long, action = clap::ArgAction::SetTrue)]
    /// Do not binarize the project
    ///
    /// Files will be copied directly into the PBO without binarization. `config.cpp`, `*.rvmat`, `*.ext`, `*.sqm`,
    /// `*.bikb`, `*.bisurf` will still be rapified.
    /// This can be configured per addon in [`addon.toml`](../configuration/addon#binarize).
    ///
    /// Useful for faster builds during testing when you don't need optimized file formats.
    no_bin: bool,
    #[arg(long, action = clap::ArgAction::SetTrue)]
    /// Do not rapify (cpp, rvmat, ext, sqm, bikb, bisurf)
    ///
    /// They will be copied directly into the PBO.
    /// This can be configured per addon in [`addon.toml`](../configuration/addon#rapify).
    no_rap: bool,
}

/// Execute the build command, build a new executor
///
/// # Errors
/// [`Error`] depending on the modules
pub fn execute(cmd: &Command) -> Result<Report, Error> {
    let just = cmd
        .just
        .just
        .iter()
        .map(|s| s.to_lowercase())
        .collect::<Vec<_>>();
    let mut ctx = Context::new(
        Some("build"),
        if just.is_empty() {
            context::PreservePrevious::Remove
        } else {
            warn!("keeping previous build artifacts");
            context::PreservePrevious::Keep
        },
        true,
    )?;
    if !just.is_empty() {
        ctx = ctx.filter(|a, _| just.contains(&a.name().to_lowercase()));
        let runtime = ctx.config().runtime().clone().with_just(true);
        let config = ctx.config().clone().with_runtime(runtime);
        ctx = ctx.with_config(config);
    }
    let mut executor = executor(ctx, &cmd.build);

    if !just.is_empty() {
        warn!("Use of `--just` is not recommended, only use it if you know what you're doing");
    }

    info!("Creating `build` version");

    executor.run()
}

#[must_use]
pub fn executor(ctx: Context, args: &BuildArgs) -> Executor {
    let mut executor = Executor::new(ctx);
    global_modules(&mut executor);

    executor.collapse(Collapse::No);

    if !args.no_rap {
        executor.add_module(Box::<Rapifier>::default());
    }
    if !args.no_bin {
        executor.add_module(Box::<Binarize>::default());
    }
    executor.add_module(Box::<TexHeaders>::default());
    executor.add_module(Box::<Files>::default());
    executor.add_module(Box::<Summary>::default());
    executor.add_module(Box::<Meta>::default());

    executor.init();
    executor.check();
    executor.build(true);

    executor
}<|MERGE_RESOLUTION|>--- conflicted
+++ resolved
@@ -2,13 +2,9 @@
     context::{self, Context},
     error::Error,
     executor::Executor,
-<<<<<<< HEAD
     modules::{
-        Binarize, Files, Rapifier, pbo::Collapse, summary::Summary, tex_headers::TexHeaders,
+        Binarize, Files, Rapifier, meta::Meta, pbo::Collapse, summary::Summary, tex_headers::TexHeaders,
     },
-=======
-    modules::{Binarize, Files, Rapifier, meta::Meta, pbo::Collapse, summary::Summary},
->>>>>>> 38dc1fb9
     report::Report,
 };
 
