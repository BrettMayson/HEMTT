--- conflicted
+++ resolved
@@ -19,12 +19,8 @@
 #[derive(Default)]
 pub struct SQFCompiler {
     pub compile: bool,
-<<<<<<< HEAD
     pub optimze: bool,
-    pub database: Option<Database>,
-=======
     pub database: Option<Arc<Database>>,
->>>>>>> ad6a50c1
 }
 
 impl SQFCompiler {
