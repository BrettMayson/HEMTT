--- conflicted
+++ resolved
@@ -52,11 +52,7 @@
     }
 
     #[cfg(windows)]
-<<<<<<< HEAD
     fn init(&mut self, ctx: &Context) -> Result<Report, Error> {
-=======
-    fn init(&mut self, _ctx: &Context) -> Result<Report, Error> {
->>>>>>> faaccb21
         let mut report = Report::new();
 
         let folder = if let Ok(path) = std::env::var("HEMTT_BINARIZE_PATH") {
@@ -88,10 +84,9 @@
     #[cfg(not(windows))]
     fn init(&mut self, ctx: &Context) -> Result<Report, Error> {
         let mut report = Report::new();
-<<<<<<< HEAD
         println!("HEMTT_BI_TOOLS: {:?}", std::env::var("HEMTT_BI_TOOLS"));
         let Ok(tools_path) = std::env::var("HEMTT_BI_TOOLS") else {
-            report.warn(PlatformNotSupported::code());
+            report.push(PlatformNotSupported::code());
             return Ok(report);
         };
         let path = PathBuf::from(tools_path)
@@ -102,9 +97,6 @@
             self.command = Some(path.display().to_string());
         }
         setup_tmp(ctx)?;
-=======
-        report.push(PlatformNotSupported::code());
->>>>>>> faaccb21
         Ok(report)
     }
 
