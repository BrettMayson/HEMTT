use armake2;
use colored::*;
use rayon::prelude::*;
use walkdir;

use std::fs;
use std::fs::{File, DirEntry};
use std::io::{Error};
use std::path::{Path, PathBuf};
use std::time::{Duration, SystemTime};

use crate::error;
use crate::error::*;

pub fn modtime(addon: &Path) -> Result<SystemTime, Error> {
    let mut recent: SystemTime = SystemTime::now() - Duration::new(60 * 60 * 24 * 365 * 10, 0);
    for entry in walkdir::WalkDir::new(addon) {
        let metadata = fs::metadata(entry.unwrap().path())?;
        if let Ok(time) = metadata.modified() {
            if time > recent {
                recent = time;
            }
        }
    }
    Ok(recent)
}

pub fn build(p: &crate::project::Project) -> Result<(), Error> {
    let dirs: Vec<_> = fs::read_dir("addons").unwrap()
        .map(|file| file.unwrap())
        .filter(|file_or_dir| file_or_dir.path().is_dir())
        .collect();
    dirs.par_iter().for_each(|entry| {
        let name = entry.file_name().into_string().unwrap();
        if p.skip.contains(&name) { return };
        let target = PathBuf::from(&format!("addons/{}_{}.pbo", p.prefix, &name));
        _build(&p, &entry.path(), &target, &name).unwrap();
    });
    &p.optionals.par_iter().for_each(|opt| {
        if p.skip.contains(opt) {return};
        let source = PathBuf::from(&format!("optionals/{}", opt));
        let target = PathBuf::from(&format!("optionals/{}_{}.pbo", p.prefix, opt));
        _build(&p, &source, &target, &opt).unwrap();
    });
    Ok(())
}

pub fn build_single(p: &crate::project::Project, addon: &String) -> Result<(), Error> {
    let source = PathBuf::from(&format!("addons/{}", &addon));
    let target = PathBuf::from(&format!("addons/{}_{}.pbo", p.prefix, &addon));
    _build(&p, &source, &target, &addon)?;
    Ok(())
}

pub fn release(p: &crate::project::Project, version: &String) -> Result<(), Error> {
    // Build
    println!(" {} release v{}", "Preparing".green().bold(), version);
    if Path::new(&format!("releases/{}", version)).exists() {
        return Err(error!("Release already exists, run with --force to clean"));
    }
    build(&p)?;


    let modname = p.get_modname();
    if !Path::new(&format!("releases/{}/@{}/addons", version, modname)).exists() {
        fs::create_dir_all(format!("releases/{}/@{}/addons", version, modname))?;
    }
    if !Path::new(&format!("releases/{}/@{}/keys", version, modname)).exists() {
        fs::create_dir_all(format!("releases/{}/@{}/keys", version, modname))?;
    }
    for file in &p.files {
        fs::copy(file, format!("releases/{}/@{}/{}", version, modname, file))?;
    }

    // Generate key
    if !Path::new("releases/keys").exists() {
        fs::create_dir("releases/keys")?;
    }
    let keyname = p.get_keyname();
    if !Path::new(&format!("releases/keys/{}.bikey", keyname)).exists() {
        println!(" {} {}.bikey", "Generating".green().bold(), keyname);
        armake2::sign::cmd_keygen(PathBuf::from(&keyname))?;
        fs::rename(format!("{}.bikey", keyname), format!("releases/keys/{}.bikey", keyname))?;
        fs::rename(format!("{}.biprivatekey", keyname), format!("releases/keys/{}.biprivatekey", keyname))?;
    }

    // Sign
    fs::copy(format!("releases/keys/{}.bikey", keyname), format!("releases/{}/@{}/keys/{}.bikey", version, modname, keyname))?;

    let mut folder = String::from("addons");
    let dirs: Vec<_> = fs::read_dir(&folder).unwrap()
        .map(|file| file.unwrap())
        .collect();
    dirs.par_iter().for_each(|entry| {
        _copy_sign(&folder, &entry, &p, &version).unwrap();
    });

    folder = String::from("optionals");
    if Path::new(&folder).exists() {
        if !Path::new(&format!("releases/{}/@{}/{}", version, modname, folder)).exists() {
            fs::create_dir_all(format!("releases/{}/@{}/{}", version, modname, folder))?;
        }
<<<<<<< HEAD
        for entry in fs::read_dir(&folder).unwrap() {
            _copy_sign(&folder, &entry.unwrap(), &p, &version)?;
        }
=======
        let opts: Vec<_> = fs::read_dir("optionals").unwrap()
            .map(|file| file.unwrap())
            .collect();
        opts.par_iter().for_each(|entry| {
            _copy_sign(&entry, &p, &version).unwrap();
        });
>>>>>>> 56a855ac
    }
    Ok(())
}

fn _build(p: &crate::project::Project, source: &Path, target: &Path, name: &str) -> Result<bool, Error> {
    let modified = modtime(source)?;
    if target.exists() {
        let metadata = fs::metadata(target).unwrap();
        if let Ok(time) = metadata.modified() {
            if time >= modified {
                println!("  {} {}", "Skipping".white().bold(), name);
                return Ok(false);
            }
        }
    }

    println!("  {} {}", "Building".green().bold(), name);
    let mut outf = File::create(target)?;

    let mut include = p.include.to_owned();
    include.push(PathBuf::from("."));

    armake2::pbo::cmd_build(
        source.to_path_buf(),   // Source
        &mut outf,              // Target
        &p.get_headerexts(),    // Header extensions
        &p.exclude,             // Exclude files glob patterns
        &include,               // Include folders
    ).print_error(false);
    Ok(true)
}

fn _copy_sign(folder: &String, entry: &DirEntry, p: &crate::project::Project, version: &String) -> Result<bool, Error> {
    let path = entry.path();
    let cpath = path.clone();
    let cpath = cpath.to_str().unwrap().replace(r#"\"#,"/");
    let pbo = cpath.replace((folder.clone() + "/").as_str(), "");
    if !path.ends_with(".pbo") && !pbo.contains(p.prefix.as_str()) {
        return Ok(false);
    }

    let modname = p.get_modname();
    fs::copy(&cpath, format!("releases/{}/@{}/{}/{}", version, modname, folder, pbo))?;

    let signame = p.get_signame(&pbo);
    let keyname = p.get_keyname();

    println!("   {} {}/{}", "Signing".green().bold(), folder, pbo);
    armake2::sign::cmd_sign(
        PathBuf::from(format!("releases/keys/{}.biprivatekey", keyname)),
        PathBuf::from(format!("releases/{}/@{}/{}/{}", version, modname, folder, pbo)),
        Some(PathBuf::from(format!("releases/{0}/@{1}/{2}/{3}", version, modname, folder, signame))),
        armake2::sign::BISignVersion::V3
    ).print_error(false);
    Ok(true)
}<|MERGE_RESOLUTION|>--- conflicted
+++ resolved
@@ -100,18 +100,12 @@
         if !Path::new(&format!("releases/{}/@{}/{}", version, modname, folder)).exists() {
             fs::create_dir_all(format!("releases/{}/@{}/{}", version, modname, folder))?;
         }
-<<<<<<< HEAD
-        for entry in fs::read_dir(&folder).unwrap() {
-            _copy_sign(&folder, &entry.unwrap(), &p, &version)?;
-        }
-=======
-        let opts: Vec<_> = fs::read_dir("optionals").unwrap()
+        let opts: Vec<_> = fs::read_dir(&folder).unwrap()
             .map(|file| file.unwrap())
             .collect();
         opts.par_iter().for_each(|entry| {
-            _copy_sign(&entry, &p, &version).unwrap();
+            _copy_sign(&folder, &entry, &p, &version).unwrap();
         });
->>>>>>> 56a855ac
     }
     Ok(())
 }
