use armake2;
use colored::*;
use rayon::prelude::*;
use walkdir;

use std::fs;
use std::fs::{File, DirEntry};
use std::io::{Error};
use std::path::{Path, PathBuf};
use std::time::{Duration, SystemTime};

use crate::error;
use crate::error::*;

pub fn modtime(addon: &Path) -> Result<SystemTime, Error> {
    let mut recent: SystemTime = SystemTime::now() - Duration::new(60 * 60 * 24 * 365 * 10, 0);
    for entry in walkdir::WalkDir::new(addon) {
        let metadata = fs::metadata(entry.unwrap().path())?;
        if let Ok(time) = metadata.modified() {
            if time > recent {
                recent = time;
            }
        }
    }
    Ok(recent)
}

pub fn build(p: &crate::project::Project) -> Result<(), Error> {
    let dirs: Vec<_> = fs::read_dir("addons").unwrap()
        .map(|file| file.unwrap())
        .filter(|file_or_dir| file_or_dir.path().is_dir())
        .collect();
    dirs.par_iter().for_each(|entry| {
        let name = entry.file_name().into_string().unwrap();
        if p.skip.contains(&name) { return };
        let target = PathBuf::from(&format!("addons/{}_{}.pbo", p.prefix, &name));
        _build(&p, &entry.path(), &target, &name).unwrap();
    });
    &p.optionals.par_iter().for_each(|opt| {
        if p.skip.contains(opt) {return};
        let source = PathBuf::from(&format!("optionals/{}", opt));
        let target = PathBuf::from(&format!("optionals/{}_{}.pbo", p.prefix, opt));
        _build(&p, &source, &target, &opt).unwrap();
    });
    Ok(())
}

pub fn build_single(p: &crate::project::Project, addon: &String) -> Result<(), Error> {
    let source = PathBuf::from(&format!("addons/{}", &addon));
    let target = PathBuf::from(&format!("addons/{}_{}.pbo", p.prefix, &addon));
    _build(&p, &source, &target, &addon)?;
    Ok(())
}

pub fn release(p: &crate::project::Project, version: &String) -> Result<(), Error> {
    // Build
    println!(" {} release v{}", "Preparing".green().bold(), version);
    if Path::new(&format!("releases/{}", version)).exists() {
        return Err(error!("Release already exists, run with --force to clean"));
    }
    build(&p)?;


    let modname = p.get_modname();
    if !Path::new(&format!("releases/{}/@{}/addons", version, modname)).exists() {
        fs::create_dir_all(format!("releases/{}/@{}/addons", version, modname))?;
    }
    if !Path::new(&format!("releases/{}/@{}/keys", version, modname)).exists() {
        fs::create_dir_all(format!("releases/{}/@{}/keys", version, modname))?;
    }
    for file in &p.files {
        fs::copy(file, format!("releases/{}/@{}/{}", version, modname, file))?;
    }

    // Generate key
    if !Path::new("releases/keys").exists() {
        fs::create_dir("releases/keys")?;
    }
    if !Path::new(&format!("releases/keys/{}.bikey", p.prefix)).exists() {
        println!(" {} {}.bikey", "Generating".green().bold(), p.prefix);
        armake2::sign::cmd_keygen(PathBuf::from(&p.prefix))?;
        fs::rename(format!("{}.bikey", p.prefix), format!("releases/keys/{}.bikey", p.prefix))?;
        fs::rename(format!("{}.biprivatekey", p.prefix), format!("releases/keys/{}.biprivatekey", p.prefix))?;
    }
<<<<<<< HEAD

    // Sign
    fs::copy(format!("releases/keys/{}.bikey", p.prefix), format!("releases/{0}/@{1}/keys/{2}.bikey", version, modname, p.prefix))?;

    let mut folder = String::from("addons");
    for entry in fs::read_dir(&folder).unwrap() {
        _copy_sign(&folder, &entry.unwrap(), &p, &version)?;
    }

    folder = String::from("optionals");
    if Path::new(&folder).exists() {
        if !Path::new(&format!("releases/{}/@{}/{}", version, modname, folder)).exists() {
            fs::create_dir_all(format!("releases/{}/@{}/{}", version, modname, folder))?;
=======
    fs::copy(format!("releases/keys/{}.bikey", p.prefix), format!("releases/{0}/@{1}/keys/{1}.bikey", version, p.prefix))?;
    let dirs: Vec<_> = fs::read_dir("addons").unwrap()
        .map(|file| file.unwrap())
        .collect();
    dirs.par_iter().for_each(|entry| {
        _copy_sign(&entry, &p, &version).unwrap();
    });
    if Path::new("optionals").exists() {
        if !Path::new(&format!("releases/{}/@{}/optionals", version, p.prefix)).exists() {
            fs::create_dir_all(format!("releases/{}/@{}/optionals", version, p.prefix))?;
>>>>>>> 9f8d158a
        }
        for entry in fs::read_dir(&folder).unwrap() {
            _copy_sign(&folder, &entry.unwrap(), &p, &version)?;
        }
    }
    Ok(())
}

fn _build(p: &crate::project::Project, source: &Path, target: &Path, name: &str) -> Result<bool, Error> {
    let modified = modtime(source)?;
    if target.exists() {
        let metadata = fs::metadata(target).unwrap();
        if let Ok(time) = metadata.modified() {
            if time >= modified {
                println!("  {} {}", "Skipping".white().bold(), name);
                return Ok(false);
            }
        }
    }

    println!("  {} {}", "Building".green().bold(), name);
    let mut outf = File::create(target)?;

    let mut include = p.include.to_owned();
    include.push(PathBuf::from("."));

    armake2::pbo::cmd_build(
        source.to_path_buf(),   // Source
        &mut outf,              // Target
        &p.get_headerexts(),    // Header extensions
        &p.exclude,             // Exclude files glob patterns
        &include,               // Include folders
    ).print_error(false);
    Ok(true)
}

fn _copy_sign(folder: &String, entry: &DirEntry, p: &crate::project::Project, version: &String) -> Result<bool, Error> {
    let path = entry.path();
    let cpath = path.clone();
    let cpath = cpath.to_str().unwrap().replace(r#"\"#,"/");
    let pbo = cpath.replace((folder.clone() + "/").as_str(), "");
    if !path.ends_with(".pbo") && !pbo.contains(p.prefix.as_str()) {
        return Ok(false);
    }

    let modname = p.get_modname();
    fs::copy(&cpath, format!("releases/{}/@{}/{}/{}", version, modname, folder, pbo))?;

    let signame = p.get_signame(&pbo);

    println!("   {} {}/{}", "Signing".green().bold(), folder, pbo);
    armake2::sign::cmd_sign(
        PathBuf::from(format!("releases/keys/{}.biprivatekey", p.prefix)),
        PathBuf::from(format!("releases/{}/@{}/{}/{}", version, modname, folder, pbo)),
        Some(PathBuf::from(format!("releases/{0}/@{1}/{2}/{3}", version, modname, folder, signame))),
        armake2::sign::BISignVersion::V3
    ).print_error(false);
    Ok(true)
}<|MERGE_RESOLUTION|>--- conflicted
+++ resolved
@@ -82,22 +82,9 @@
         fs::rename(format!("{}.bikey", p.prefix), format!("releases/keys/{}.bikey", p.prefix))?;
         fs::rename(format!("{}.biprivatekey", p.prefix), format!("releases/keys/{}.biprivatekey", p.prefix))?;
     }
-<<<<<<< HEAD
 
     // Sign
     fs::copy(format!("releases/keys/{}.bikey", p.prefix), format!("releases/{0}/@{1}/keys/{2}.bikey", version, modname, p.prefix))?;
-
-    let mut folder = String::from("addons");
-    for entry in fs::read_dir(&folder).unwrap() {
-        _copy_sign(&folder, &entry.unwrap(), &p, &version)?;
-    }
-
-    folder = String::from("optionals");
-    if Path::new(&folder).exists() {
-        if !Path::new(&format!("releases/{}/@{}/{}", version, modname, folder)).exists() {
-            fs::create_dir_all(format!("releases/{}/@{}/{}", version, modname, folder))?;
-=======
-    fs::copy(format!("releases/keys/{}.bikey", p.prefix), format!("releases/{0}/@{1}/keys/{1}.bikey", version, p.prefix))?;
     let dirs: Vec<_> = fs::read_dir("addons").unwrap()
         .map(|file| file.unwrap())
         .collect();
@@ -107,7 +94,6 @@
     if Path::new("optionals").exists() {
         if !Path::new(&format!("releases/{}/@{}/optionals", version, p.prefix)).exists() {
             fs::create_dir_all(format!("releases/{}/@{}/optionals", version, p.prefix))?;
->>>>>>> 9f8d158a
         }
         for entry in fs::read_dir(&folder).unwrap() {
             _copy_sign(&folder, &entry.unwrap(), &p, &version)?;
