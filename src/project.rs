use serde::{Serialize, Deserialize};
use serde_json;

use std::fs::File;
use std::io::BufReader;
use std::io::Read;
use std::path::{Path, PathBuf};
use std::io::prelude::*;
use std::io::Write;

#[derive(Serialize, Deserialize)]
pub struct Project {
    pub name: String,
    pub prefix: String,
    pub author: String,
    #[serde(skip_serializing_if = "Option::is_none")]
    #[serde(default = "get_version_unwrap")]
    pub version: Option<String>,
    #[serde(default="Vec::new")]
    pub files: Vec<String>,
<<<<<<< HEAD
    #[serde(default = "default_include")]
    pub include: Vec<PathBuf>,
    #[serde(default = "default_exclude")]
    pub exclude: Vec<String>,
}

fn default_include() -> Vec<PathBuf> {
    let mut includes = vec![];

    if PathBuf::from("./include").exists() {
        includes.push(PathBuf::from("./include"));
    }

    includes
}

fn default_exclude() -> Vec<String> {
    vec![]
=======
    #[serde(default = "Vec::new")]
    pub exclude: Vec<String>,
    #[serde(default = "Vec::new")]
    pub optionals: Vec<String>,
>>>>>>> 917a7bbb
}

impl Project {
    pub fn save(&self) -> Result<(), std::io::Error> {
        let mut out = File::create(crate::HEMTT_FILE)?;
        out.write_fmt(format_args!("{}", serde_json::to_string_pretty(&self)?))?;
        Ok(())
    }
}

pub fn init(name: String, prefix: String, author: String) -> Result<Project, std::io::Error> {
    let p = Project {
        name: name,
        prefix: prefix,
        author: author,
        version: None,
        files: vec!["mod.cpp".to_owned()],
        include: vec![],
        exclude: vec![],
        optionals: vec![],
    };
    p.save()?;
    Ok(p)
}

pub fn get_project() -> Result<Project, std::io::Error> {
    let mut f = File::open(crate::HEMTT_FILE)?;
    let mut contents = String::new();
    f.read_to_string(&mut contents)?;
    let p: Project = serde_json::from_str(contents.as_str())?;
    Ok(p)
}

pub fn get_version() -> Result<String, std::io::Error> {
    let mut version = String::from("0.0.0.0");
    if Path::new("addons/main/script_version.hpp").exists() {
        let f = BufReader::new(File::open("addons/main/script_version.hpp")?);
        let mut major = String::new();
        let mut minor = String::new();
        let mut patch = String::new();
        let mut build = String::new();
        for line in f.lines() {
            let line = line?;
            let mut split = line.split(" ");
            let define = split.next().unwrap();
            if define != "#define" { continue; }
            let key = split.next().unwrap();
            let value = split.next().unwrap().clone();
            match key {
                "MAJOR" => {
                    major = String::from(value);
                },
                "MINOR" => {
                    minor = String::from(value);
                },
                "PATCHLVL" | "PATCH" => {
                    patch = String::from(value);
                },
                "BUILD" => {
                    build = String::from(value);
                },
                _ => {}
            }
        }
        if build == "" {
            version = format!("{}.{}.{}", major, minor, patch);
        } else {
            version = format!("{}.{}.{}.{}", major, minor, patch, build);
        }
    }
    Ok(version)
}
fn get_version_unwrap() -> Option<String> {
    Some(get_version().unwrap())
}<|MERGE_RESOLUTION|>--- conflicted
+++ resolved
@@ -18,11 +18,12 @@
     pub version: Option<String>,
     #[serde(default="Vec::new")]
     pub files: Vec<String>,
-<<<<<<< HEAD
     #[serde(default = "default_include")]
     pub include: Vec<PathBuf>,
-    #[serde(default = "default_exclude")]
+    #[serde(default = "Vec::new")]
     pub exclude: Vec<String>,
+    #[serde(default = "Vec::new")]
+    pub optionals: Vec<String>,
 }
 
 fn default_include() -> Vec<PathBuf> {
@@ -33,16 +34,6 @@
     }
 
     includes
-}
-
-fn default_exclude() -> Vec<String> {
-    vec![]
-=======
-    #[serde(default = "Vec::new")]
-    pub exclude: Vec<String>,
-    #[serde(default = "Vec::new")]
-    pub optionals: Vec<String>,
->>>>>>> 917a7bbb
 }
 
 impl Project {
