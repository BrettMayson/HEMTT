--- conflicted
+++ resolved
@@ -148,19 +148,15 @@
     let mut f = File::open(file)?;
     let mut contents = String::new();
     f.read_to_string(&mut contents)?;
-<<<<<<< HEAD
-    let mut p: Project = serde_json::from_str(contents.as_str())?;
+    let mut p: Project = match toml_exists() {
+        true => toml::from_str(contents.as_str()).unwrap(),
+        false => serde_json::from_str(contents.as_str())?
+    };
     p.template_data = BTreeMap::new();
     p.template_data.insert("name", p.name.clone());
     p.template_data.insert("prefix", p.prefix.clone());
     p.template_data.insert("author", p.author.clone());
     p.template_data.insert("version", p.version.clone().unwrap());
-=======
-    let p: Project = match toml_exists() {
-        true => toml::from_str(contents.as_str()).unwrap(),
-        false => serde_json::from_str(contents.as_str())?
-    };
->>>>>>> 02f1a96f
     Ok(p)
 }
 
