use serde::Deserialize;
use docopt::Docopt;
use colored::*;

#[cfg(windows)]
use ansi_term;

use self_update;

use std::collections::{HashSet};
use std::fs;
use std::io::{stdin, stdout, Write, Error};
use std::path::Path;

mod build;
mod error;
mod files;
mod project;
mod utilities;

use crate::error::*;

const VERSION: &'static str = env!("CARGO_PKG_VERSION");
const HEMTT_FILE: &str = "hemtt.json";

const USAGE: &'static str = "
HEMTT, a simple to use build manager for Arma 3 mods using the CBA project structure

Usage:
    hemtt init
    hemtt create
    hemtt addon <name>
<<<<<<< HEAD
    hemtt build [<addons>] [--release] [--force] [--nowarn] [--opts [<optionals>]]
=======
    hemtt build [--release] [--force] [--nowarn] [--opts=<addons>] [--skip=<addons>]
>>>>>>> 61abccab
    hemtt clean [--force]
    hemtt run <utility>
    hemtt update
    hemtt (-h | --help)
    hemtt --version

Commands:
    init        Initialize a project file in the current directory
    create      Create a new project using the CBA project structure
    addon       Create a new addon folder
    build       Build the project
    clean       Clean build files
    update      Update HEMTT

Options:
    -v --verbose        Enable verbose output
    -f --force          Overwrite target files
       --nowarn         Suppress armake2 warnings
<<<<<<< HEAD
       --opts           Comma seperated list of addtional compontents to build
       --addons         Comma seperated list of addons to build
=======
       --opts=<addons>  Comma seperated list of addtional compontents to build
       --skip=<addons>  Comma seperated list of addons to skip building
>>>>>>> 61abccab
    -h --help           Show usage information and exit
       --version        Show version number and exit
";

#[derive(Debug, Deserialize)]
struct Args {
    cmd_init: bool,
    cmd_create: bool,
    cmd_addon: bool,
    cmd_build: bool,
    cmd_clean: bool,
    cmd_run: bool,
    cmd_update: bool,
    flag_verbose: bool,
    flag_force: bool,
    flag_nowarn: bool,
    flag_version: bool,
    flag_release: bool,
    flag_opts: String,
    flag_skip: String,
    arg_name: String,
    arg_utility: Option<Utility>,
<<<<<<< HEAD
    arg_optionals: String,
    arg_addons: String,
=======
>>>>>>> 61abccab
}

#[derive(Debug, Deserialize)]
enum Utility {
    Translation
}

fn input(text: &str) -> String {
    let mut s = String::new();
    print!("{}: ",text);
    stdout().flush().unwrap();
    stdin().read_line(&mut s).expect("Did not enter a valid string");
    if let Some('\n')=s.chars().next_back() {
        s.pop();
    }
    if let Some('\r')=s.chars().next_back() {
        s.pop();
    }
    s
}

fn run_command(args: &Args) -> Result<(), Error> {
    if args.cmd_init {
        check(true, args.flag_force).print_error(true);
        init().unwrap();
        Ok(())
    } else if args.cmd_create {
        check(true, args.flag_force).print_error(true);
        let p = init().unwrap();
        let main = "main".to_owned();
        files::modcpp(&p).unwrap();
        files::create_addon(&main, &p).unwrap();
        files::scriptmodhpp(&p).unwrap();
        files::scriptversionhpp(&p).unwrap();
        files::scriptmacroshpp(&p).unwrap();
        files::script_component(&main, &p).unwrap();
        files::pboprefix(&main, &p).unwrap();
        files::configcpp(&main, &p).unwrap();
        files::create_include().unwrap();
        Ok(())
    } else if args.cmd_addon {
        check(false, args.flag_force).print_error(true);
        let p = project::get_project().unwrap();
        if Path::new(&format!("addons/{}", args.arg_name)).exists() {
            return Err(error!("{} already exists", args.arg_name.bold()));
        }
        println!("Creating addon: {}", args.arg_name);
        files::create_addon(&args.arg_name, &p).unwrap();
        files::pboprefix(&args.arg_name, &p).unwrap();
        files::script_component(&args.arg_name, &p).unwrap();
        files::configcpp(&args.arg_name, &p).unwrap();
        files::xeh(&args.arg_name, &p).unwrap();
        Ok(())
    } else if args.cmd_build {
        check(false, args.flag_force).print_error(true);
        let mut p = project::get_project().unwrap();
<<<<<<< HEAD
=======
        // --force Clear PBOs
        if args.flag_force {
            files::clear_pbos(&p).unwrap();
        }
        // --no-warn Disable Armake 2 warnings
>>>>>>> 61abccab
        if !args.flag_nowarn {
            unsafe {
                armake2::error::WARNINGS_MUTED = Some(HashSet::new());
            }
        }
        // --opts Optional addons
        if args.flag_opts == "all" {
            let mut optionals: Vec<String> = Vec::new();
            for entry in fs::read_dir("optionals")? {
                let entry = entry.unwrap();
                if !entry.path().is_dir() { continue };
                optionals.push(entry.file_name().into_string().unwrap());
            }
            p.optionals = optionals;
        } else if args.flag_opts != "" {
            let mut specified_optionals = args.flag_opts.split(",").map(|s| s.to_string()).collect();
            p.optionals.append(&mut specified_optionals);
            p.optionals.sort();
            p.optionals.dedup();
        }
        // --skip Skip addons
        if args.flag_skip != "" {
            let mut specified_skip = args.flag_skip.split(",").map(|s| s.to_string()).collect();
            p.skip.append(&mut specified_skip);
            p.skip.sort();
            p.skip.dedup();
        }
        if args.flag_release {
            let version = match &p.version {
                Some(v) => v,
                None => panic!("Unable to determine version number"),
            };
            if args.flag_force {
                files::clear_release(&version).unwrap();
                files::clear_pbos(&p).unwrap();
            }
            build::release(&p, &version).print_error(true);
            println!("  {} {} v{}", "Finished".green().bold(), &p.name, version);
        } else {
            if args.arg_addons != "" {
                let addons: Vec<String> = args.arg_addons.split(",").map(|s| s.to_string()).collect();
                for addon in addons {
                    if args.flag_force {
                        files::clear_pbo(&p, &addon).unwrap();
                    }
                    build::build_single(&p, &addon).print_error(true);
                }
            } else {
                if args.flag_force {
                    files::clear_pbos(&p).unwrap();
                }
                build::build(&p).print_error(true);
            }
            println!("  {} {}", "Finished".green().bold(), &p.name);
        }
        if !args.flag_nowarn {
            armake2::error::print_warning_summary();
        }
        Ok(())
    } else if args.cmd_clean {
        check(false, args.flag_force).print_error(true);
        let p = project::get_project().unwrap();
        files::clear_pbos(&p).unwrap();
        if args.flag_force {
            files::clear_releases().unwrap();
        }
        Ok(())
    } else if args.cmd_run {
        if let Some(utility) = &args.arg_utility {
            match utility {
                Utility::Translation => {
                    utilities::translation::check().unwrap();
                }
            }
        }
        Ok(())
    } else if args.cmd_update {
        let target = self_update::get_target().unwrap();
        let status = self_update::backends::github::Update::configure().unwrap()
            .repo_owner("SynixeBrett")
            .repo_name("HEMTT")
            .target(&target)
            .bin_name("hemtt")
            .show_download_progress(true)
            .current_version(VERSION)
            .build().unwrap()
            .update().unwrap();
        println!("Using Version: {}", status.version());
        Ok(())
    } else {
        unreachable!()
    }
}

fn main() {
    if cfg!(windows) {
        ansi_support();
    }

    let args: Args = Docopt::new(USAGE)
        .and_then(|d| d.deserialize())
        .unwrap_or_else(|e| e.exit());

    if args.flag_version {
        println!("HEMTT Version {}", VERSION);
        std::process::exit(0);
    }

    run_command(&args).print_error(true);
}

fn check(write: bool, force: bool) -> Result<(), std::io::Error> {
    if Path::new(HEMTT_FILE).exists() && write && !force {
        Err(error!("HEMTT Project already exists in the current directory"))
    } else if Path::new(HEMTT_FILE).exists() && write && force {
        Ok(())
    } else if !Path::new(HEMTT_FILE).exists() && !write {
        Err(error!("A HEMTT Project does not exist in the current directory"))
    } else {
        Ok(())
    }
}

fn init() -> Result<crate::project::Project, std::io::Error> {
    let name = input("Project Name (My Cool Mod)");
    let prefix = input("Prefix (MCM)");
    let author = input("Author");
    Ok(crate::project::init(name, prefix, author)?)
}

#[cfg(windows)]
fn ansi_support() {
    // Attempt to enable ANSI support in terminal
    // Disable colored output if failed
    if !ansi_term::enable_ansi_support().is_ok() {
        colored::control::set_override(false);
    }
}

#[cfg(not(windows))]
fn ansi_support() {
    unreachable!();
}<|MERGE_RESOLUTION|>--- conflicted
+++ resolved
@@ -30,11 +30,7 @@
     hemtt init
     hemtt create
     hemtt addon <name>
-<<<<<<< HEAD
-    hemtt build [<addons>] [--release] [--force] [--nowarn] [--opts [<optionals>]]
-=======
-    hemtt build [--release] [--force] [--nowarn] [--opts=<addons>] [--skip=<addons>]
->>>>>>> 61abccab
+    hemtt build [<addons>] [--release] [--force] [--nowarn] [--opts=<addons>] [--skip=<addons>]
     hemtt clean [--force]
     hemtt run <utility>
     hemtt update
@@ -53,13 +49,9 @@
     -v --verbose        Enable verbose output
     -f --force          Overwrite target files
        --nowarn         Suppress armake2 warnings
-<<<<<<< HEAD
-       --opts           Comma seperated list of addtional compontents to build
        --addons         Comma seperated list of addons to build
-=======
        --opts=<addons>  Comma seperated list of addtional compontents to build
        --skip=<addons>  Comma seperated list of addons to skip building
->>>>>>> 61abccab
     -h --help           Show usage information and exit
        --version        Show version number and exit
 ";
@@ -82,11 +74,7 @@
     flag_skip: String,
     arg_name: String,
     arg_utility: Option<Utility>,
-<<<<<<< HEAD
-    arg_optionals: String,
     arg_addons: String,
-=======
->>>>>>> 61abccab
 }
 
 #[derive(Debug, Deserialize)]
@@ -143,20 +131,11 @@
     } else if args.cmd_build {
         check(false, args.flag_force).print_error(true);
         let mut p = project::get_project().unwrap();
-<<<<<<< HEAD
-=======
-        // --force Clear PBOs
-        if args.flag_force {
-            files::clear_pbos(&p).unwrap();
-        }
-        // --no-warn Disable Armake 2 warnings
->>>>>>> 61abccab
         if !args.flag_nowarn {
             unsafe {
                 armake2::error::WARNINGS_MUTED = Some(HashSet::new());
             }
         }
-        // --opts Optional addons
         if args.flag_opts == "all" {
             let mut optionals: Vec<String> = Vec::new();
             for entry in fs::read_dir("optionals")? {
@@ -171,7 +150,6 @@
             p.optionals.sort();
             p.optionals.dedup();
         }
-        // --skip Skip addons
         if args.flag_skip != "" {
             let mut specified_skip = args.flag_skip.split(",").map(|s| s.to_string()).collect();
             p.skip.append(&mut specified_skip);
