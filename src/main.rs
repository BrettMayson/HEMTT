--- conflicted
+++ resolved
@@ -4,12 +4,8 @@
 
 use self_update;
 
-<<<<<<< HEAD
+use std::collections::{HashSet};
 use std::io::{stdin, stdout, Write, Error};
-=======
-use std::collections::{HashSet};
-use std::io::{stdin, stdout, Write};
->>>>>>> d5e66ef4
 use std::path::Path;
 
 mod build;
@@ -29,12 +25,8 @@
   hemtt init
   hemtt create
   hemtt addon <name>
-<<<<<<< HEAD
-  hemtt build [--release] [--force]
+  hemtt build [--release] [--force] [--nowarn]
   hemtt clean [--force]
-=======
-  hemtt build [--release] [--force] [--nowarn]
->>>>>>> d5e66ef4
   hemtt update
   hemtt (-h | --help)
   hemtt --version
@@ -142,6 +134,9 @@
       build::build(&p).unwrap();
       println!("  {} {}", "Finished".green().bold(), &p.name);
     }
+    if !args.flag_nowarn {
+      armake2::error::print_warning_summary();
+    }
     Ok(())
   } else if args.cmd_clean {
     check(false, args.flag_force).unwrap();
@@ -150,13 +145,7 @@
     if args.flag_force {
       files::clear_releases().unwrap();
     }
-<<<<<<< HEAD
     Ok(())
-=======
-    if !args.flag_nowarn {
-      armake2::error::print_warning_summary();
-    }
->>>>>>> d5e66ef4
   } else if args.cmd_update {
     let target = self_update::get_target().unwrap();
     let status = self_update::backends::github::Update::configure().unwrap()
