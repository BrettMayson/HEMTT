use colored::*;
use docopt::Docopt;
use num_cpus;
use self_update;
use serde::Deserialize;

#[cfg(windows)]
use ansi_term;

use std::collections::{HashSet};
use std::fs;
use std::io::{stdin, stdout, Write, Error};
use std::path::{Path, PathBuf};

mod build;
mod error;
mod files;
mod helpers;
mod project;
mod state;
mod template;
mod utilities;

use crate::error::*;
use crate::utilities::Utility;

#[macro_export]
macro_rules! repeat {
    ($s: expr, $n: expr) => {{
        &repeat($s).take($n).collect::<String>()
    }}
}

#[allow(non_snake_case)]
#[cfg(debug_assertions)]
fn VERSION() -> String {
    format!("{}-debug", env!("CARGO_PKG_VERSION"))
}

#[allow(non_snake_case)]
#[cfg(not(debug_assertions))]
fn VERSION() -> String {
    env!("CARGO_PKG_VERSION").to_string()
}

const USAGE: &'static str = "
HEMTT, a simple to use build manager for Arma 3 mods using the CBA project structure

Usage:
    hemtt init
    hemtt create
    hemtt addon <name>
<<<<<<< HEAD
    hemtt build [--release] [--force] [--nowarn] [--nozip]
=======
    hemtt build [<addons>] [--release] [--force] [--nowarn] [--opts=<addons>] [--skip=<addons>] [--jobs=<n>]
>>>>>>> c0a8bff9
    hemtt clean [--force]
    hemtt run <script>
    hemtt update
    hemtt <utility>
    hemtt (-h | --help)
    hemtt --version

Commands:
    init                Initialize a project file in the current directory
    create              Create a new project using the CBA project structure
    addon               Create a new addon folder
    build               Build the project
    clean               Clean build files
    update              Update HEMTT

Utilities:
    translation         Displays the translation progress of all stringtable files

Options:
    -v --verbose        Enable verbose output
    -f --force          Overwrite target files
       --nowarn         Suppress armake2 warnings
<<<<<<< HEAD
       --nozip          Disables archiving release builds
=======
       --opts=<addons>  Comma seperated list of addtional compontents to build
       --skip=<addons>  Comma seperated list of addons to skip building
    -j --jobs=<n>       Number of parallel jobs, defaults to # of CPUs
>>>>>>> c0a8bff9
    -h --help           Show usage information and exit
       --version        Show version number and exit
";

#[derive(Debug, Deserialize)]
struct Args {
    cmd_init: bool,
    cmd_create: bool,
    cmd_addon: bool,
    cmd_build: bool,
    cmd_clean: bool,
    cmd_run: bool,
    cmd_update: bool,
    flag_verbose: bool,
    flag_force: bool,
    flag_nowarn: bool,
    flag_nozip: bool,
    flag_version: bool,
    flag_release: bool,
    flag_opts: String,
    flag_skip: String,
    flag_jobs: usize,
    arg_script: String,
    arg_name: String,
    arg_utility: Option<Utility>,
    arg_addons: String,
}

fn input(text: &str) -> String {
    let mut s = String::new();
    print!("{}: ",text);
    stdout().flush().unwrap();
    stdin().read_line(&mut s).expect("Did not enter a valid string");
    if let Some('\n')=s.chars().next_back() {
        s.pop();
    }
    if let Some('\r')=s.chars().next_back() {
        s.pop();
    }
    s
}

fn run_command(args: &Args) -> Result<(), Error> {
    if args.cmd_init {
        check(true, args.flag_force).unwrap_or_print();
        init().unwrap();
        Ok(())
    } else if args.cmd_create {
        if Path::new("addons").exists() {
            return Err(error!("The current directory already has a mod. Use init instead of create."));
        }
        check(true, args.flag_force).unwrap_or_print();
        let p = init().unwrap();
        let main = "main".to_owned();
        files::modcpp(&p).unwrap();
        files::create_addon(&main, &p).unwrap();
        files::scriptmodhpp(&p).unwrap();
        files::scriptversionhpp(&p).unwrap();
        files::scriptmacroshpp(&p).unwrap();
        files::script_component(&main, &p).unwrap();
        files::pboprefix(&main, &p).unwrap();
        files::configcpp(&main, &p).unwrap();
        files::create_include().unwrap();
        Ok(())
    } else if args.cmd_addon {
        check(false, args.flag_force).unwrap_or_print();
        let p = project::get_project().unwrap();
        if Path::new(&format!("addons/{}", args.arg_name)).exists() {
            return Err(error!("{} already exists", args.arg_name.bold()));
        }
        println!("Creating addon: {}", args.arg_name);
        files::create_addon(&args.arg_name, &p).unwrap();
        files::pboprefix(&args.arg_name, &p).unwrap();
        files::script_component(&args.arg_name, &p).unwrap();
        files::configcpp(&args.arg_name, &p).unwrap();
        files::xeh(&args.arg_name, &p).unwrap();
        Ok(())
    } else if args.cmd_build {
        check(false, args.flag_force).unwrap_or_print();
        let p = project::get_project().unwrap();
        if !args.flag_nowarn {
            unsafe {
                armake2::error::WARNINGS_MUTED = Some(HashSet::new());
            }
        }
        let mut addons: Vec<PathBuf>  = Vec::new();
        let mut skip: Vec<String> = p.skip.clone();
        let version = match &p.version {
            Some(v) => v,
            None => panic!("Unable to determine version number"),
        };
        if args.flag_release {
            if args.flag_force {
                files::clear_release(&version).unwrap();
                let mut pbos: Vec<PathBuf> = fs::read_dir("addons").unwrap()
                    .map(|file| file.unwrap().path())
                    .filter(|file_or_dir| file_or_dir.is_dir())
                    .collect();
                if Path::new("optionals/").exists() {
                    let optionals: Vec<PathBuf> = fs::read_dir("optionals").unwrap()
                        .map(|file| file.unwrap().path())
                        .filter(|file_or_dir| file_or_dir.is_dir())
                        .collect();
                    pbos.append(&mut optionals.clone());
                }
                files::clear_pbos(&p, &pbos).unwrap();
            }
            println!(" {} release v{}", "Preparing".green().bold(), version);
            if Path::new(&format!("releases/{}", version)).exists() {
                return Err(error!("Release already exists, run with --force to clean"));
            }
        }

        if args.flag_skip != "" {
            let mut specified_skip: Vec<String> = args.flag_skip.split(",").map(|s| s.to_string()).collect();
            skip.append(&mut specified_skip);
            skip.sort();
            skip.dedup();
        }
        if args.flag_opts == "all" {
            for entry in fs::read_dir("optionals")? {
                let entry = entry.unwrap();
                if !entry.path().is_dir() { continue };
                if skip.contains(&entry.path().file_name().unwrap().to_str().unwrap().to_owned()) { continue };
                addons.push(entry.path());
            }
        } else if args.flag_opts != "" {
            let specified_optionals: Vec<String> = args.flag_opts.split(",").map(|s| s.to_string()).collect();
            let optional_path = PathBuf::from("optionals");
            for optional in specified_optionals {
                let mut opt = optional_path.clone();
                opt.push(&optional);
                if !opt.exists() {
                    return Err(error!("optionals/{} was not found", optional.bold()));
                }
                if skip.contains(&optional) { continue };
                addons.push(opt);
            }
            for optional in &p.optionals
            {
                let mut opt = optional_path.clone();
                if skip.contains(&optional) { continue };
                opt.push(optional);
                addons.push(opt);
            }
        } else if args.flag_release && Path::new("optionals/").exists() {
            for entry in fs::read_dir("optionals")? {
                let entry = entry.unwrap();
                if !entry.path().is_dir() { continue };
                if skip.contains(&entry.path().file_name().unwrap().to_str().unwrap().to_owned()) { continue };
                addons.push(entry.path());
            }
        }
        if args.arg_addons != "" {
            let specified_addons: Vec<String> = args.arg_addons.split(",").map(|s| s.to_string()).collect();
            let addon_path = PathBuf::from("addons");
            for addon in specified_addons {
                let mut adn = addon_path.clone();
                adn.push(&addon);
                if !adn.exists() {
                    return Err(error!("addons/{} was not found", addon.bold()));
                }
                if skip.contains(&addon) { continue };
                addons.push(adn);
            }
<<<<<<< HEAD
            build::release(&p, &version, &args.flag_nozip).print_error(true);
            println!("  {} {} v{}", "Finished".green().bold(), &p.name, version);
=======
>>>>>>> c0a8bff9
        } else {
            for addon in crate::files::all_addons() {
                if skip.contains(&addon.file_name().unwrap().to_str().unwrap().to_owned()) { continue };
                addons.push(addon);
            }
        }
        if args.flag_force {
            for addon in &addons {
                if !skip.contains(&addon.file_name().unwrap().to_str().unwrap().to_owned()) {
                    crate::files::clear_pbo(&p, &addon).unwrap_or_print();
                }
            }
        }
        let mut state = crate::state::State::new(&addons);
        p.run(&state).unwrap_or_print();
        let result = build::many(&p, &addons).unwrap_or_print();
        state.stage = crate::state::Stage::PostBuild;
        state.result = Some(&result);
        p.run(&state).unwrap_or_print();
        if args.flag_release {
            build::release::release(&p, &version).unwrap_or_print();
            state.stage = crate::state::Stage::ReleaseBuild;
            p.run(&state).unwrap_or_print();
            println!("  {} {} v{}", match result.failed.len() {
                0 => "Finished".green().bold(),
                _ => "Finished".yellow().bold(),
             }, &p.name, version);
        } else {
            println!("  {} {}", match result.failed.len() {
                0 => "Finished".green().bold(),
                _ => "Finished".yellow().bold(),
             }, &p.name);
        }
        if !args.flag_nowarn {
            armake2::error::print_warning_summary();
        }
        Ok(())
    } else if args.cmd_clean {
        check(false, args.flag_force).unwrap_or_print();
        let p = project::get_project().unwrap();
        let mut pbos: Vec<PathBuf> = fs::read_dir("addons").unwrap()
            .map(|file| file.unwrap().path())
            .filter(|file_or_dir| file_or_dir.is_dir())
            .collect();
        let optionals: Vec<PathBuf> = fs::read_dir("optionals").unwrap()
            .map(|file| file.unwrap().path())
            .filter(|file_or_dir| file_or_dir.is_dir())
            .collect();
        pbos.append(&mut optionals.clone());
        files::clear_pbos(&p, &pbos).unwrap();
        if args.flag_force {
            files::clear_releases().unwrap();
        }
        Ok(())
    } else if args.cmd_run {
        check(false, args.flag_force).unwrap_or_print();
        let addons = Vec::new();
        let mut state = crate::state::State::new(&addons);
        state.stage = crate::state::Stage::Script;
        let p = project::get_project().unwrap();
        p.script(&args.arg_script, &state).unwrap_or_print();
        Ok(())
    } else if args.cmd_update {
        let target = self_update::get_target().unwrap();
        let status = self_update::backends::github::Update::configure().unwrap()
            .repo_owner("SynixeBrett")
            .repo_name("HEMTT")
            .target(&target)
            .bin_name("hemtt")
            .show_download_progress(true)
            .current_version(&VERSION())
            .build().unwrap()
            .update().unwrap();
        println!("Using Version: {}", status.version());
        Ok(())
    } else {
        if let Some(utility) = &args.arg_utility {
            crate::utilities::run(utility).unwrap_or_print();
        }
        Ok(())
    }
}

fn main() {
    if cfg!(windows) {
        ansi_support();
    }

    let mut args: Args = Docopt::new(USAGE)
        .and_then(|d| d.deserialize())
        .unwrap_or_else(|e| e.exit());

    if args.flag_version {
        println!("HEMTT Version {}", &VERSION());
        std::process::exit(0);
    }

    if args.flag_jobs == 0 {
        args.flag_jobs = num_cpus::get();
    }
    rayon::ThreadPoolBuilder::new().num_threads(args.flag_jobs).build_global().unwrap();

    run_command(&args).unwrap_or_print();
}

fn check(write: bool, force: bool) -> Result<(), Error> {
    if crate::project::exists() && write && !force {
        Err(error!("HEMTT Project already exists in the current directory"))
    } else if crate::project::exists() && write && force {
        Ok(())
    } else if !crate::project::exists() && !write {
        Err(error!("A HEMTT Project does not exist in the current directory"))
    } else {
        Ok(())
    }
}

fn init() -> Result<crate::project::Project, Error> {
    let name = input("Project Name (My Cool Mod)");
    let prefix = input("Prefix (MCM)");
    let author = input("Author");
    Ok(crate::project::init(name, prefix, author)?)
}

#[cfg(windows)]
fn ansi_support() {
    // Attempt to enable ANSI support in terminal
    // Disable colored output if failed
    if !ansi_term::enable_ansi_support().is_ok() {
        colored::control::set_override(false);
    }
}

#[cfg(not(windows))]
fn ansi_support() {
    unreachable!();
}<|MERGE_RESOLUTION|>--- conflicted
+++ resolved
@@ -50,11 +50,7 @@
     hemtt init
     hemtt create
     hemtt addon <name>
-<<<<<<< HEAD
-    hemtt build [--release] [--force] [--nowarn] [--nozip]
-=======
     hemtt build [<addons>] [--release] [--force] [--nowarn] [--opts=<addons>] [--skip=<addons>] [--jobs=<n>]
->>>>>>> c0a8bff9
     hemtt clean [--force]
     hemtt run <script>
     hemtt update
@@ -77,13 +73,9 @@
     -v --verbose        Enable verbose output
     -f --force          Overwrite target files
        --nowarn         Suppress armake2 warnings
-<<<<<<< HEAD
-       --nozip          Disables archiving release builds
-=======
        --opts=<addons>  Comma seperated list of addtional compontents to build
        --skip=<addons>  Comma seperated list of addons to skip building
     -j --jobs=<n>       Number of parallel jobs, defaults to # of CPUs
->>>>>>> c0a8bff9
     -h --help           Show usage information and exit
        --version        Show version number and exit
 ";
@@ -249,11 +241,6 @@
                 if skip.contains(&addon) { continue };
                 addons.push(adn);
             }
-<<<<<<< HEAD
-            build::release(&p, &version, &args.flag_nozip).print_error(true);
-            println!("  {} {} v{}", "Finished".green().bold(), &p.name, version);
-=======
->>>>>>> c0a8bff9
         } else {
             for addon in crate::files::all_addons() {
                 if skip.contains(&addon.file_name().unwrap().to_str().unwrap().to_owned()) { continue };
