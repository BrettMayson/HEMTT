--- conflicted
+++ resolved
@@ -9,14 +9,7 @@
 use crate::project;
 
 pub fn clear_pbos(p: &project::Project) -> Result<(), std::io::Error> {
-<<<<<<< HEAD
-  println!("  {} PBOs", "Cleaning".yellow().bold());
-  for entry in fs::read_dir("addons")? {
-    let entry = entry?;
-    let path = entry.path();
-    if !path.is_dir() {
-      continue;
-=======
+    println!("  {} PBOs", "Cleaning".yellow().bold());
     for entry in fs::read_dir("addons")? {
         let entry = entry?;
         let path = entry.path();
@@ -31,25 +24,24 @@
         if Path::new(&format!("addons/{}_{}.pbo", p.prefix, name)).exists() {
             fs::remove_file(&format!("addons/{}_{}.pbo", p.prefix, name))?;
         }
->>>>>>> 738df742
     }
     Ok(())
 }
 
 pub fn clear_release(version: &String) -> Result<(), Error> {
-  if Path::new(&format!("releases/{}", version)).exists() {
-    println!("  {} release v{}", "Cleaning".yellow().bold(), version);
-    fs::remove_dir_all(format!("releases/{}", version))?;
-  }
-  Ok(())
+    if Path::new(&format!("releases/{}", version)).exists() {
+        println!("  {} release v{}", "Cleaning".yellow().bold(), version);
+        fs::remove_dir_all(format!("releases/{}", version))?;
+    }
+    Ok(())
 }
 
 pub fn clear_releases() -> Result<(), Error> {
-  println!("  {} all releases", "Cleaning".yellow().bold());
-  if Path::new("releases").exists() {
-    fs::remove_dir_all("releases")?;
-  }
-  Ok(())
+    println!("  {} all releases", "Cleaning".yellow().bold());
+    if Path::new("releases").exists() {
+        fs::remove_dir_all("releases")?;
+    }
+    Ok(())
 }
 
 pub fn modcpp(p: &project::Project) -> Result<(), std::io::Error> {
