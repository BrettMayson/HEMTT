--- conflicted
+++ resolved
@@ -42,11 +42,7 @@
     Ok(())
 }
 
-<<<<<<< HEAD
-pub fn clear_release(p: &project::Project, version: &String) -> Result<(), Error> {
-=======
-pub fn clear_release(version: &str) -> Result<(), Error> {
->>>>>>> 7ee122f7
+pub fn clear_release(p: &project::Project, version: &str) -> Result<(), Error> {
     if Path::new(&format!("releases/{}", version)).exists() {
         println!("  {} old release v{}", "Cleaning".yellow().bold(), version);
         fs::remove_dir_all(format!("releases/{}", version))?;
